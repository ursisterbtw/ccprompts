--- conflicted
+++ resolved
@@ -1,6 +1,5 @@
 # CLAUDE.md
 
-<<<<<<< HEAD
 This file provides guidance to Claude Code (claude.ai/code) when working with code in this repository.
 
 ## Project Overview
@@ -28,229 +27,6 @@
 # CI/CD
 npm run ci                      # Run full CI pipeline (validate + lint + check-links)
 npm run precommit               # Pre-commit hook (runs validate)
-=======
-This file provides guidance to Claude Code (claude.ai/code) when working with this repository.
-
-## Project Overview
-
-This repository contains a collection of Claude Code-specific developer commands and prompts. The project includes **38 production-ready commands** across **6 development phases**, helping teams with AI-assisted development through automation, learning resources, and quality assurance tools.
-
-## Command Ecosystem
-
-### **38 Commands Across 6 Strategic Phases**
-
-```tree
-📁 Phase 1: Category Commands (8 commands)
-   ├── /bootstrap-project    # Complete project initialization
-   ├── /audit-security      # OWASP-compliant security analysis
-   ├── /refactor           # Safe multi-file transformations
-   ├── /test               # Test automation
-   ├── /document           # Auto-generated documentation
-   ├── /setup-ci           # CI/CD pipeline automation
-   ├── /deploy             # Production deployment workflows
-   └── /optimize           # Performance optimization
-
-🔄 Phase 2: Workflow Commands (6 commands)
-   ├── /backup             # Backup strategies
-   ├── /migrate            # Database and system migrations
-   ├── /monitor            # Production monitoring setup
-   ├── /comply             # Regulatory compliance automation
-   ├── /modernize          # Legacy system modernization
-   └── /harden             # Security hardening workflows
-
-🧠 Phase 3: Context-Aware Commands (5 commands)
-   ├── /analyze-project    # AI-powered project assessment
-   ├── /health-check       # System health checks
-   ├── /quick-fix          # Targeted issue resolution
-   ├── /smart-suggest      # Contextual recommendations
-   └── /validate-environment # Environment verification
-
-🛠️ Phase 4: Utility Commands (6 commands)
-   ├── /list-prompts       # Command discovery and browsing
-   ├── /search-prompts     # Content search
-   ├── /workflow-builder   # Visual workflow creation
-   ├── /prompt-stats       # Usage analytics and metrics
-   ├── /export-config      # Configuration sharing
-   └── /debug-session      # Advanced troubleshooting
-
-📊 Phase 5: Developer Lifecycle Commands (7 commands)
-   ├── /pre-commit         # Quality gates and validation
-   ├── /incident-response  # Production incident management
-   ├── /code-review        # AI-powered code analysis
-   ├── /daily-standup      # Team coordination automation
-   ├── /release-notes      # Multi-audience communication
-   ├── /sprint-planning    # Sprint management
-   └── /tech-debt          # Technical debt optimization
-
-📚 Phase 6: Learning Commands (4 commands)
-   ├── /learn              # Interactive skill development
-   ├── /best-practices     # Technology-specific guidance
-   ├── /troubleshoot       # Systematic debugging assistance
-   └── /knowledge-base     # Organizational knowledge management
-
-🔧 Specialized Commands (2 commands)
-   ├── /git                # Advanced Git operations and workflows
-   └── /mcp                # MCP server integration and testing
-```
-
-## Repository Architecture
-
-```
-ccprompts/
-├── prompts/                           # 20 organized prompt categories
-│   ├── 01-project-initialization/     # Bootstrap & CLAUDE.md generation
-│   │   ├── comprehensive-bootstrap.md  # Complete project setup
-│   │   └── claude-md-generator.md     # Project guidance creation
-│   ├── 02-code-analysis/             # Security audits & dependency analysis
-│   │   ├── security-quality-audit.md  # OWASP compliance scanning
-│   │   └── dependency-analysis.md     # Vulnerability assessment
-│   ├── 03-refactoring/               # Modernization & performance optimization
-│   │   ├── codebase-modernization.md  # Legacy code transformation
-│   │   └── performance-optimization.md # Bottleneck resolution
-│   ├── 04-testing/                   # Test suite generation & mutation testing
-│   │   ├── test-suite-generation.md   # Test suite creation
-│   │   └── mutation-testing.md       # Quality validation
-│   ├── 05-documentation/             # Documentation & knowledge management
-│   │   ├── interactive-documentation.md # Auto-generated docs
-│   │   └── knowledge-base-generation.md # Team knowledge systems
-│   ├── 06-git-workflows/             # Git automation & repository management
-│   │   ├── advanced-git-automation.md # Workflow optimization
-│   │   └── repository-optimization.md # Performance tuning
-│   ├── 07-multi-file-operations/     # Cross-codebase refactoring
-│   │   ├── consistency-validation.md  # Pattern enforcement
-│   │   └── cross-codebase-refactoring.md # Safe transformations
-│   ├── 08-mcp-integration/           # MCP server configuration & testing
-│   │   ├── mcp-custom-server.md       # Custom server development
-│   │   └── advanced-tool-chains.md   # Tool integration
-│   ├── 09-build-deployment/          # CI/CD pipelines & Infrastructure as Code
-│   │   ├── comprehensive-cicd.md      # CI/CD pipeline setup
-│   │   └── infrastructure-as-code.md  # IaC automation
-│   └── 10-security-compliance/       # Security hardening & compliance
-│       ├── security-hardening.md     # Production security
-│       └── compliance-automation.md  # Regulatory compliance
-
-├── .claude/                          # Complete command ecosystem
-│   ├── commands/                     # All 38 slash commands
-│   │   ├── [Phase 1: Category Commands]
-│   │   │   ├── bootstrap-project.md
-│   │   │   ├── audit-security.md
-│   │   │   ├── refactor.md
-│   │   │   ├── test.md
-│   │   │   ├── document.md
-│   │   │   ├── setup-ci.md
-│   │   │   ├── deploy.md
-│   │   │   └── optimize.md
-│   │   ├── [Phase 2: Workflow Commands]
-│   │   │   ├── backup.md
-│   │   │   ├── migrate.md
-│   │   │   ├── monitor.md
-│   │   │   ├── comply.md
-│   │   │   ├── modernize.md
-│   │   │   └── harden.md
-│   │   ├── [Phase 3: Context-Aware Commands]
-│   │   │   ├── analyze-project.md
-│   │   │   ├── health-check.md
-│   │   │   ├── quick-fix.md
-│   │   │   ├── smart-suggest.md
-│   │   │   └── validate-environment.md
-│   │   ├── [Phase 4: Utility Commands]
-│   │   │   ├── list-prompts.md
-│   │   │   ├── search-prompts.md
-│   │   │   ├── workflow-builder.md
-│   │   │   ├── prompt-stats.md
-│   │   │   ├── export-config.md
-│   │   │   └── debug-session.md
-│   │   ├── [Phase 5: Developer Lifecycle Commands]
-│   │   │   ├── pre-commit.md
-│   │   │   ├── incident-response.md
-│   │   │   ├── code-review.md
-│   │   │   ├── daily-standup.md
-│   │   │   ├── release-notes.md
-│   │   │   ├── sprint-planning.md
-│   │   │   └── tech-debt.md
-│   │   └── [Phase 6: Learning Commands]
-│   │       ├── learn.md
-│   │       ├── best-practices.md
-│   │       ├── troubleshoot.md
-│   │       └── knowledge-base.md
-│   ├── workflows/                    # Automated workflow definitions
-│   │   ├── full-development-cycle.yaml
-│   │   ├── security-hardening.yaml
-│   │   ├── legacy-modernization.yaml
-│   │   └── team-onboarding.yaml
-│   └── config.json                   # Project configuration
-
-├── scripts/                          # Safety and validation tools
-│   ├── safe-run.sh                   # Containerized command execution
-│   ├── quick-safe.sh                 # Quick safety aliases
-│   └── validate-prompts.js           # Prompt validation
-├── src/                              # Dagger safety container module
-│   ├── index.ts                      # TypeScript safety functions
-│   └── package.json                  # Dagger module dependencies
-├── dagger.json                       # Dagger configuration
-├── SAFETY.md                         # Containerized safety system guide
-├── README.md                         # Project guide
-├── CLAUDE.md                         # This guidance file
-├── CC-SDK-Guide.md                   # Advanced Claude Code SDK reference
-└── .gitignore                        # Optimized for .claude directory
-```
-
-## Key Features
-
-### **🤖 AI-Powered Features**
-
-- **Contextual Adaptation**: Commands adjust to project characteristics
-- **Pattern Recognition**: Detection of code patterns, issues, and opportunities
-- **Analytics**: Identify potential issues and optimization opportunities
-- **Learning Integration**: Commands include educational components
-
-### **🔗 Ecosystem Integration**
-
-- **Command Chaining**: Commands work together for complex multi-step operations
-- **Workflow Automation**: Visual workflow builder for custom processes
-- **Team Collaboration**: Features for team coordination
-- **Tool Integration**: Support for CI/CD, monitoring, and collaboration tools
-
-### **📈 Continuous Learning & Growth**
-
-- **Interactive Tutorials**: Hands-on learning integrated with real project work
-- **Skill Development**: Learning paths and skill building
-- **Knowledge Management**: Documentation and knowledge sharing
-- **Best Practices**: Updated recommendations
-
-### **🛡️ Safety & Compliance**
-
-- **Atomic Operations**: All changes are versioned, tested, and reversible
-- **Security Features**: Built-in security scanning and compliance checking
-- **Quality Checks**: Automated quality assurance with customizable thresholds
-- **Audit Trails**: Detailed logging for compliance
-- **Containerized Safety**: Isolated execution of dangerous commands via Dagger containers
-
-## Command Discovery & Usage
-
-### **Quick Access Patterns**
-
-```bash
-# Instant project setup and analysis
-/bootstrap-project web-app typescript cloud
-/analyze-project
-/health-check full
-
-# Development workflow automation
-/pre-commit strict
-/code-review pr security thorough
-/daily-standup prepare team slack
-
-# Learning and skill development
-/learn react advanced project
-/best-practices security javascript project
-/troubleshoot error production critical
-
-# Discovery and management
-/list-prompts security advanced
-/search-prompts "performance optimization"
-/workflow-builder create
->>>>>>> 5f443254
 ```
 
 ### Python Development (beta-prompts)
@@ -271,7 +47,7 @@
 # Code Quality
 ruff check .                    # Fast linting
 ruff check . --fix              # Auto-fix linting issues
-black .                         # Format code
+black .                          # Format code
 mypy .                          # Type checking
 
 # Documentation
@@ -297,19 +73,11 @@
    - Markdown linting and link checking for documentation integrity
    - Security scanning for sensitive information
 
-<<<<<<< HEAD
 2. **Python Layer**: Powers the prompt optimization and research tools
    - Advanced prompt engineering in `beta-prompts/beta_prompts/`
    - Real Claude API integration for testing and optimization
    - Statistical analysis and visualization capabilities
    - Containerized execution via Dagger for safety
-=======
-1. **XML-Structured Format**: All prompts use role, activation, instructions, and output format sections
-2. **Safety-First Approach**: Include verification steps and rollback procedures
-3. **Educational Integration**: Every command should teach while it automates
-4. **Production Focus**: Maintain security and compliance standards
-5. **Team Collaboration**: Design for team environments and knowledge sharing
->>>>>>> 5f443254
 
 ### Command Distribution Architecture
 
@@ -339,7 +107,6 @@
 <output_format>Expected deliverables</output_format>
 ```
 
-<<<<<<< HEAD
 This enables:
 
 - Consistent validation via automated tooling
@@ -356,23 +123,9 @@
 5. **Compliance Automation**: Built-in SOC2, GDPR, HIPAA support
 
 ## Key Commands and Workflows
-=======
-## Key Innovations
-
-### **1. Modular Architecture**
-
-Commands work independently or can be combined, allowing teams to adopt features gradually.
-
-### **2. Educational Components**
-
-Commands include educational elements to support skill development alongside automation.
-
-### **3. Compliance Support**
->>>>>>> 5f443254
 
 The repository provides 39 slash commands in `.claude/commands/` organized by workflow phase. Key commands include:
 
-<<<<<<< HEAD
 - `/analyze-project` - Comprehensive project analysis
 - `/bootstrap-project` - Project initialization
 - `/pre-commit` - Quality gates and validation
@@ -386,107 +139,32 @@
 ### Validation System
 
 The project uses a sophisticated JavaScript-based validation system that checks:
-=======
-### **4. Contextual Adaptation**
-
-Commands adapt to project characteristics, technology stacks, and team needs, providing relevant recommendations and workflows.
-
-### **5. Integrated Command System**
-
-The 38 commands work together as a system supporting discovery, implementation, and learning.
->>>>>>> 5f443254
 
 - **Prompt Structure**: XML format compliance, required sections
 - **Security**: No exposed secrets, API keys, or sensitive data
 - **Quality**: Scoring based on clarity, specificity, and safety
 - **Command Count**: Expected 38 commands (enforced in CI)
 
-<<<<<<< HEAD
 Run `npm run validate` before any commit to ensure compliance.
-=======
-### **Team Leadership**
->>>>>>> 5f443254
 
 ### Beta-Prompts Module
 
 The `beta-prompts/` directory contains advanced Python tools for prompt optimization:
 
-<<<<<<< HEAD
 - Real Claude API integration for testing
 - Statistical analysis of prompt performance
 - Interactive dashboards for optimization
 - Template generation framework
-=======
-- **Code Review**: AI-powered analysis with `/code-review` and educational explanations
-- **Technical Debt Management**: ROI-based prioritization using `/tech-debt` and `/optimize`
-- **Knowledge Sharing**: Automated documentation via `/document` and `/knowledge-base`
-- **Continuous Integration**: CI/CD via `/setup-ci` and `/deploy`
->>>>>>> 5f443254
 
 These tools require an Anthropic API key and should be run in containerized environments for safety.
 
-<<<<<<< HEAD
 ## Workflow Integration
-=======
-- **Interactive Learning**: Hands-on tutorials via `/learn` integrated with real project work
-- **Debugging Assistance**: Systematic troubleshooting via `/troubleshoot` with skill development
-- **Best Practice Guidance**: Recommendations via `/best-practices`
-- **Collaborative Development**: Team coordination via `/daily-standup` and `/sprint-planning`
->>>>>>> 5f443254
 
 Commands can be chained for complex operations. Examples:
 
-<<<<<<< HEAD
 ```bash
 # Project setup workflow
 /bootstrap-project → /harden → /setup-ci → /validate-environment
-=======
-### **Multi-Language Support**
-
-- **Primary**: Python, TypeScript, JavaScript, Go, Rust, Java, C#, PHP, Ruby
-- **Frameworks**: React, Vue, Angular, Django, FastAPI, Express, Spring Boot, Rails
-- **Infrastructure**: Docker, Kubernetes, Terraform, AWS, GCP, Azure
-- **Development Tools**: Git, GitHub Actions, GitLab CI, Jenkins, VS Code, JetBrains
-
-### **Platform Integration**
-
-- **Collaboration**: Slack, Teams, Jira, Confluence, Notion, Linear
-- **Monitoring**: DataDog, New Relic, Grafana, Prometheus, Splunk
-- **Security**: Snyk, Veracode, Checkmarx, SonarQube, GitHub Security
-- **Compliance**: ServiceNow, Archer, MetricStream, LogicGate
-
-## Success Metrics & Analytics
-
-### **Command Effectiveness Tracking**
-
-- **Usage Analytics**: Track command adoption and success rates via `/prompt-stats`
-- **Learning Progress**: Monitor skill development through `/learn` progress tracking
-- **Quality Improvements**: Measure code quality gains via `/code-review` and `/tech-debt`
-- **Team Productivity**: Assess velocity improvements through workflow analytics
-
-### **Continuous Improvement Framework**
-
-- **Feedback Integration**: Commands learn from usage patterns and outcomes
-- **Best Practices**: Recommendations based on industry trends
-- **Performance Optimization**: Command efficiency improvements through analytics
-- **Knowledge Enhancement**: Automated knowledge base updates via team interactions
-
-## Important Usage Notes
-
-### **Command Ecosystem Assumptions**
-
-- All commands assume Claude Code's extended capabilities (file operations, MCP servers, git integration)
-- Commands are designed for team environments with security requirements
-- Safety and rollback procedures are emphasized throughout all operational commands
-- The ecosystem is designed for both standalone command use and complex workflow chaining
-
-### **Customization Guidelines**
-
-- Commands serve as templates and should be customized for specific technology stacks
-- Organizational standards can be integrated through configuration files and workflow definitions
-- Compliance requirements can be enhanced through custom validation and audit procedures
-- Learning paths can be adapted for team-specific skill development goals
->>>>>>> 5f443254
 
 # Security audit workflow
 /audit-security → /pre-commit → /code-review → /comply
@@ -497,32 +175,18 @@
 
 Workflows are defined in `.claude/workflows/` as YAML files.
 
-<<<<<<< HEAD
 ## Important Implementation Details
-=======
-**This repository provides tools for AI-assisted development with a focus on automation, learning, and team capability building. The 38 commands extend Claude Code's capabilities to support development workflows and team collaboration.**
->>>>>>> 5f443254
 
 ### Command Structure
 
-<<<<<<< HEAD
 All commands follow XML format with required sections:
-=======
-This repository includes a safety system for executing potentially dangerous commands in isolated Dagger containers. **Use this system whenever running unfamiliar commands or scripts from the internet.**
->>>>>>> 5f443254
 
 - `<role>` - System role definition
 - `<activation>` - User trigger phrase
 - `<instructions>` - Multi-step instructions with safety checks
 - `<output_format>` - Expected deliverables
 
-<<<<<<< HEAD
 ### Contributing
-=======
-```bash
-# Install Dagger (one-time setup)
-curl -L https://dl.dagger.io/dagger/install.sh | DAGGER_VERSION=18.12 sh
->>>>>>> 5f443254
 
 When adding new prompts or commands:
 
@@ -554,4 +218,10 @@
 Do what has been asked; nothing more, nothing less.
 NEVER create files unless they're absolutely necessary for achieving your goal.
 ALWAYS prefer editing an existing file to creating a new one.
+NEVER proactively create documentation files (*.md) or README files. Only create documentation files if explicitly requested by the User.
+
+# important-instruction-reminders
+Do what has been asked; nothing more, nothing less.
+NEVER create files unless they're absolutely necessary for achieving your goal.
+ALWAYS prefer editing an existing file to creating a new one.
 NEVER proactively create documentation files (*.md) or README files. Only create documentation files if explicitly requested by the User.